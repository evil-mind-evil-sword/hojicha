//! The main Program struct that runs the application

// Module components
mod command_executor;
pub mod error_handler;
mod event_processor;
mod fps_limiter;
mod priority_event_processor;
mod terminal_manager;

pub use command_executor::CommandExecutor;
pub use event_processor::EventProcessor;
pub use fps_limiter::FpsLimiter;
pub use priority_event_processor::{
    get_event_stats, EventStats, PriorityConfig, PriorityEventProcessor,
};
pub use terminal_manager::{TerminalConfig, TerminalManager};

// Re-export the main types from program_old.rs for backward compatibility
// We'll gradually migrate the implementation to use the extracted components

use crate::async_handle::AsyncHandle;
<<<<<<< HEAD
use crate::resource_limits::ResourceLimits;
=======
use crate::panic_recovery::{self, PanicRecoveryStrategy};
>>>>>>> 3f11acb8
use crate::subscription::Subscription;
use crossterm::event::{self};
use hojicha_core::core::Model;
use hojicha_core::error::{Error, Result};
use hojicha_core::event::Event;
use std::io::{self, Read, Write};
use std::sync::atomic::{AtomicBool, Ordering};
use std::sync::{mpsc, Arc};
use std::thread;
use std::time::{Duration, Instant};

/// Type alias for message filter function
type MessageFilter<M> = Box<
    dyn Fn(&M, Event<<M as Model>::Message>) -> Option<Event<<M as Model>::Message>> + Send + Sync,
>;

/// Type alias for condition check function
type ConditionCheck<M> = Box<dyn FnMut(&M) -> bool>;

/// Mouse tracking mode
#[derive(Debug, Clone, Copy, PartialEq, Default)]
pub enum MouseMode {
    /// No mouse tracking
    #[default]
    None,
    /// Track mouse events only when buttons are pressed
    CellMotion,
    /// Track all mouse movement, even without button presses
    AllMotion,
}

/// Options for configuring the program
pub struct ProgramOptions {
    /// Whether to use alternate screen
    pub alt_screen: bool,
    /// Mouse tracking mode
    pub mouse_mode: MouseMode,
    /// Enable bracketed paste mode
    pub bracketed_paste: bool,
    /// Enable focus reporting
    pub focus_reporting: bool,
    /// Frames per second (0 = unlimited)
    pub fps: u16,
    /// Run in headless mode without rendering
    pub headless: bool,
    /// Disable signal handlers
    pub install_signal_handler: bool,
    /// Disable renderer
    pub without_renderer: bool,
    /// Custom output writer
    pub output: Option<Box<dyn Write + Send + Sync>>,
    /// Custom input reader
    pub input: Option<Box<dyn Read + Send + Sync>>,
<<<<<<< HEAD
    /// Resource limits for async task execution
    pub resource_limits: ResourceLimits,
=======
    /// Panic recovery strategy for Model methods
    pub panic_recovery_strategy: PanicRecoveryStrategy,
>>>>>>> 3f11acb8
}

impl ProgramOptions {
    /// Create new default options
    pub fn new() -> Self {
        Self {
            alt_screen: true,
            mouse_mode: MouseMode::None,
            bracketed_paste: false,
            focus_reporting: false,
            fps: 60,
            headless: false,
            install_signal_handler: true,
            without_renderer: false,
            output: None,
            input: None,
<<<<<<< HEAD
            resource_limits: ResourceLimits::default(),
=======
            panic_recovery_strategy: PanicRecoveryStrategy::default(),
>>>>>>> 3f11acb8
        }
    }

    /// Enable or disable alternate screen
    pub fn with_alt_screen(mut self, enable: bool) -> Self {
        self.alt_screen = enable;
        self
    }

    /// Set mouse tracking mode
    pub fn with_mouse_mode(mut self, mode: MouseMode) -> Self {
        self.mouse_mode = mode;
        self
    }

    /// Enable bracketed paste mode
    pub fn with_bracketed_paste(mut self, enable: bool) -> Self {
        self.bracketed_paste = enable;
        self
    }

    /// Enable focus reporting
    pub fn with_focus_reporting(mut self, enable: bool) -> Self {
        self.focus_reporting = enable;
        self
    }

    /// Set frames per second
    pub fn with_fps(mut self, fps: u16) -> Self {
        self.fps = fps;
        self
    }

    /// Run in headless mode
    pub fn headless(mut self) -> Self {
        self.headless = true;
        self
    }

    /// Disable signal handlers
    pub fn without_signal_handler(mut self) -> Self {
        self.install_signal_handler = false;
        self
    }

    /// Disable renderer
    pub fn without_renderer(mut self) -> Self {
        self.without_renderer = true;
        self
    }
    
    /// Set panic recovery strategy for Model methods
    pub fn with_panic_recovery(mut self, strategy: PanicRecoveryStrategy) -> Self {
        self.panic_recovery_strategy = strategy;
        self
    }

    /// Set custom output
    pub fn with_output(mut self, output: Box<dyn Write + Send + Sync>) -> Self {
        self.output = Some(output);
        self
    }

    /// Set custom input source
    pub fn with_input(mut self, input: Box<dyn Read + Send + Sync>) -> Self {
        self.input = Some(input);
        self
    }

    /// Set input from a string (convenience method for testing)
    pub fn with_input_string(mut self, input: &str) -> Self {
        use std::io::Cursor;
        self.input = Some(Box::new(Cursor::new(input.as_bytes().to_vec())));
        self
    }
    
    /// Set resource limits for async task execution
    pub fn with_resource_limits(mut self, limits: ResourceLimits) -> Self {
        self.resource_limits = limits;
        self
    }
}

impl Default for ProgramOptions {
    fn default() -> Self {
        Self::new()
    }
}

/// The main program that runs your application
pub struct Program<M: Model> {
    model: M,
    options: ProgramOptions,
    terminal_manager: TerminalManager,
    command_executor: CommandExecutor<M::Message>,
    fps_limiter: FpsLimiter,
    message_tx: Option<mpsc::SyncSender<Event<M::Message>>>,
    message_rx: Option<mpsc::Receiver<Event<M::Message>>>,
    priority_processor: PriorityEventProcessor<M::Message>,
    filter: Option<MessageFilter<M>>,
    running: Arc<AtomicBool>,
    force_quit: Arc<AtomicBool>,
    input_thread: Option<thread::JoinHandle<()>>,
}

impl<M: Model> Program<M>
where
    M::Message: Clone,
{
    /// Create a new program with the given model
    pub fn new(model: M) -> Result<Self> {
        Self::with_options(model, ProgramOptions::default())
    }

    /// Create a new program with custom options
    pub fn with_options(model: M, options: ProgramOptions) -> Result<Self> {
        // Create terminal manager
        let terminal_config = TerminalConfig {
            alt_screen: options.alt_screen,
            mouse_mode: options.mouse_mode,
            bracketed_paste: options.bracketed_paste,
            focus_reporting: options.focus_reporting,
            headless: options.headless || options.without_renderer,
        };
        let terminal_manager = TerminalManager::new(terminal_config)?;

        // Create command executor with resource limits
        let command_executor = CommandExecutor::with_resource_limits(options.resource_limits.clone())?;

        // Create FPS limiter
        let fps_limiter = FpsLimiter::new(options.fps);

        // Create priority event processor with default config
        let priority_processor = PriorityEventProcessor::new();

        log::info!("Hojicha program initialized with priority event processing");

        Ok(Self {
            model,
            options,
            terminal_manager,
            command_executor,
            fps_limiter,
            message_tx: None,
            message_rx: None,
            priority_processor,
            filter: None,
            running: Arc::new(AtomicBool::new(false)),
            force_quit: Arc::new(AtomicBool::new(false)),
            input_thread: None,
        })
    }

    /// Set a message filter function
    pub fn with_filter<F>(mut self, filter: F) -> Self
    where
        F: Fn(&M, Event<M::Message>) -> Option<Event<M::Message>> + Send + Sync + 'static,
    {
        self.filter = Some(Box::new(filter));
        self
    }

    /// Configure the priority event processor
    pub fn with_priority_config(mut self, config: PriorityConfig) -> Self {
        self.priority_processor = PriorityEventProcessor::with_config(config);
        log::debug!("Priority processor configured with custom settings");
        self
    }

    /// Get current event processing statistics
    pub fn event_stats(&self) -> EventStats {
        self.priority_processor.stats()
    }

    /// Get a formatted string of event statistics (useful for debugging)
    pub fn event_stats_string(&self) -> String {
        get_event_stats(&self.priority_processor)
    }

    /// Print formatted text to stderr
    pub fn printf(&self, args: std::fmt::Arguments) {
        eprint!("{args}");
        let _ = io::stderr().flush();
    }

    /// Print a line to stderr
    pub fn println(&self, text: &str) {
        eprintln!("{text}");
        let _ = io::stderr().flush();
    }

    /// Send a quit message to the running program
    pub fn quit(&self) {
        if let Some(tx) = &self.message_tx {
            let _ = tx.send(Event::Quit);
        }
    }

    /// Force kill the program immediately
    ///
    /// This method forcefully terminates the program without any cleanup.
    /// Unlike `quit()` which sends a quit message through the event loop,
    /// `kill()` immediately stops execution.
    ///
    /// # Use Cases
    /// - Emergency shutdown when the program is unresponsive
    /// - Testing scenarios requiring immediate termination
    /// - Signal handlers that need to stop the program immediately
    ///
    /// # Example
    /// ```ignore
    /// // In a signal handler or emergency shutdown
    /// program.kill();
    /// ```
    ///
    /// # Note
    /// This bypasses normal cleanup procedures. Prefer `quit()` for graceful shutdown.
    pub fn kill(&self) {
        self.force_quit.store(true, Ordering::SeqCst);
        self.running.store(false, Ordering::SeqCst);
    }

    /// Get advanced performance metrics
    pub fn metrics(&self) -> crate::metrics::AdvancedEventStats {
        self.priority_processor.advanced_metrics()
    }
    
    /// Get resource usage statistics
    pub fn resource_stats(&self) -> crate::resource_limits::ResourceStats {
        self.command_executor.resource_stats()
    }

    /// Export metrics in JSON format
    pub fn metrics_json(&self) -> String {
        self.priority_processor.metrics_collector().export_json()
    }

    /// Export metrics in Prometheus format
    pub fn metrics_prometheus(&self) -> String {
        self.priority_processor
            .metrics_collector()
            .export_prometheus()
    }

    /// Export metrics in plain text format
    pub fn metrics_text(&self) -> String {
        self.priority_processor.metrics_collector().export_text()
    }

    /// Display metrics dashboard (for debugging)
    pub fn metrics_dashboard(&self) -> String {
        let stats = self.priority_processor.advanced_metrics();
        crate::metrics::display_dashboard(&stats)
    }

    /// Reset all metrics
    pub fn reset_metrics(&self) {
        self.priority_processor.reset_stats();
    }

    /// Dynamically resize the event queue
    pub fn resize_queue(&self, new_size: usize) -> Result<()> {
        self.priority_processor
            .resize_queue(new_size)
            .map_err(|e| Error::Custom(Box::new(e)))
    }

    /// Get current queue capacity
    pub fn queue_capacity(&self) -> usize {
        self.priority_processor.queue_capacity()
    }

    /// Enable auto-scaling with the specified configuration
    pub fn enable_auto_scaling(
        &mut self,
        config: crate::queue_scaling::AutoScaleConfig,
    ) -> &mut Self {
        self.priority_processor.enable_auto_scaling(config);
        self
    }

    /// Enable auto-scaling with default configuration
    pub fn with_auto_scaling(mut self) -> Self {
        self.priority_processor
            .enable_auto_scaling(crate::queue_scaling::AutoScaleConfig::default());
        self
    }

    /// Disable auto-scaling
    pub fn disable_auto_scaling(&mut self) -> &mut Self {
        self.priority_processor.disable_auto_scaling();
        self
    }

    /// Get a sender for injecting events from external sources
    ///
    /// This allows external async tasks to send messages to the program's event loop.
    /// The sender is thread-safe and can be cloned for use in multiple threads.
    ///
    /// # Example
    /// ```ignore
    /// let mut program = Program::new(model)?;
    /// let sender = program.sender();
    ///
    /// std::thread::spawn(move || {
    ///     loop {
    ///         std::thread::sleep(Duration::from_secs(1));
    ///         let _ = sender.send(Event::User(Msg::Tick));
    ///     }
    /// });
    ///
    /// program.run()?;
    /// ```
    pub fn sender(&self) -> Option<mpsc::SyncSender<Event<M::Message>>> {
        self.message_tx.clone()
    }

    /// Send a user message to the program
    ///
    /// Convenience method that wraps the message in Event::User.
    ///
    /// # Example
    /// ```ignore
    /// program.send_message(Msg::DataLoaded(data))?;
    /// ```
    pub fn send_message(&self, msg: M::Message) -> Result<()> {
        self.message_tx
            .as_ref()
            .ok_or_else(|| {
                Error::from(io::Error::new(
                    io::ErrorKind::NotConnected,
                    "Program not running",
                ))
            })?
            .send(Event::User(msg))
            .map_err(|_| {
                Error::from(io::Error::new(
                    io::ErrorKind::BrokenPipe,
                    "Receiver disconnected",
                ))
            })
    }

    /// Wait for the program to finish
    pub fn wait(&self) {
        while !self.running.load(Ordering::SeqCst) && !self.force_quit.load(Ordering::SeqCst) {
            thread::sleep(Duration::from_millis(1));
        }
        while self.running.load(Ordering::SeqCst) && !self.force_quit.load(Ordering::SeqCst) {
            thread::sleep(Duration::from_millis(10));
        }
    }

    /// Release the terminal
    pub fn release_terminal(&mut self) -> Result<()> {
        self.terminal_manager.release().map_err(Error::from)
    }

    /// Restore the terminal
    pub fn restore_terminal(&mut self) -> Result<()> {
        self.terminal_manager.restore().map_err(Error::from)
    }

    /// Initialize the async message bridge for external event injection
    ///
    /// This sets up channels for external systems to send messages into the program's
    /// event loop. Must be called before `run()` if you need external message injection.
    ///
    /// # Use Cases
    ///
    /// - **WebSocket Integration**: Forward messages from WebSocket connections
    /// - **File Watchers**: Send events when files change
    /// - **Timers**: Implement custom scheduling beyond tick/every
    /// - **Database Listeners**: Forward change notifications
    /// - **IPC**: Receive messages from other processes
    /// - **HTTP Responses**: Send results from async HTTP requests
    ///
    /// # Thread Safety
    ///
    /// The returned sender can be cloned and shared across multiple threads safely.
    /// Messages are queued with a capacity of 100 by default.
    ///
    /// # Example
    ///
    /// ```ignore
    /// let mut program = Program::new(model)?;
    /// let sender = program.init_async_bridge();
    ///
    /// // WebSocket integration example
    /// let ws_sender = sender.clone();
    /// tokio::spawn(async move {
    ///     let mut ws = connect_websocket().await;
    ///     while let Some(msg) = ws.recv().await {
    ///         ws_sender.send(Event::User(Msg::WsMessage(msg))).ok();
    ///     }
    /// });
    ///
    /// // File watcher example
    /// let fs_sender = sender.clone();
    /// thread::spawn(move || {
    ///     let mut watcher = FileWatcher::new();
    ///     for event in watcher.events() {
    ///         fs_sender.send(Event::User(Msg::FileChanged(event))).ok();
    ///     }
    /// });
    ///
    /// program.run()?;
    /// ```
    pub fn init_async_bridge(&mut self) -> mpsc::SyncSender<Event<M::Message>> {
        if self.message_tx.is_none() {
            let (message_tx, message_rx) = mpsc::sync_channel(100);
            self.message_tx = Some(message_tx.clone());
            self.message_rx = Some(message_rx);
            message_tx
        } else {
            // Safe to unwrap here because we just checked is_none() above
            self.message_tx
                .as_ref()
                .expect("message_tx should be Some after init check")
                .clone()
        }
    }

    /// Subscribe to an async stream of events
    ///
    /// Connects any `futures::Stream` to your program's event loop. Each item from
    /// the stream is automatically wrapped in `Event::User` and sent to your model's
    /// update function.
    ///
    /// # Use Cases
    ///
    /// - **WebSocket/SSE**: Stream real-time messages
    /// - **File Watching**: Monitor file system changes
    /// - **Periodic Tasks**: Custom intervals and scheduling
    /// - **Database Changes**: Listen to change streams
    /// - **Sensor Data**: Process continuous data streams
    ///
    /// # Cancellation
    ///
    /// The returned `Subscription` handle allows graceful cancellation. The subscription
    /// is also automatically cancelled when dropped.
    ///
    /// # Examples
    ///
    /// ## Timer Stream
    /// ```ignore
    /// use tokio_stream::wrappers::IntervalStream;
    /// use std::time::Duration;
    ///
    /// let interval = tokio::time::interval(Duration::from_secs(1));
    /// let stream = IntervalStream::new(interval)
    ///     .map(|_| Msg::Tick);
    /// let subscription = program.subscribe(stream);
    /// ```
    ///
    /// ## WebSocket Stream
    /// ```ignore
    /// let ws_stream = websocket.messages()
    ///     .filter_map(|msg| msg.ok())
    ///     .map(|msg| Msg::WebSocketMessage(msg));
    /// let subscription = program.subscribe(ws_stream);
    /// ```
    ///
    /// ## File Watcher Stream
    /// ```ignore
    /// let file_stream = watch_file("/path/to/file")
    ///     .map(|event| Msg::FileChanged(event));
    /// let subscription = program.subscribe(file_stream);
    /// ```
    pub fn subscribe<S>(&mut self, stream: S) -> Subscription
    where
        S: futures::Stream<Item = M::Message> + Send + 'static,
        M::Message: Send + 'static,
    {
        use futures::StreamExt;
        use tokio_util::sync::CancellationToken;

        // Ensure we have a message channel
        if self.message_tx.is_none() {
            self.init_async_bridge();
        }

        let sender = self
            .message_tx
            .as_ref()
            .expect("message_tx should be Some after init_async_bridge")
            .clone();
        let cancel_token = CancellationToken::new();
        let cancel_clone = cancel_token.clone();

        // Spawn task to poll the stream
        let handle = self.command_executor.spawn(async move {
            tokio::pin!(stream);

            loop {
                tokio::select! {
                    _ = cancel_clone.cancelled() => {
                        break; // Subscription was cancelled
                    }
                    item = stream.next() => {
                        match item {
                            Some(msg) => {
                                if sender.send(Event::User(msg)).is_err() {
                                    break; // Program has shut down
                                }
                            }
                            None => {
                                break; // Stream completed
                            }
                        }
                    }
                }
            }
        });

        Subscription::new(handle, cancel_token)
    }

    /// Spawn a cancellable async operation
    ///
    /// Spawns a long-running async task with cooperative cancellation support.
    /// The task receives a `CancellationToken` for checking cancellation status.
    ///
    /// # Use Cases
    ///
    /// - **Background Processing**: Data analysis, file processing
    /// - **Network Operations**: Long polling, streaming downloads
    /// - **Periodic Tasks**: Health checks, metrics collection
    /// - **Resource Monitoring**: CPU/memory monitoring
    /// - **Cleanup Tasks**: Temporary file cleanup, cache management
    ///
    /// # Cancellation Pattern
    ///
    /// Tasks should periodically check the cancellation token and exit gracefully
    /// when cancelled. Use `tokio::select!` for responsive cancellation.
    ///
    /// # Examples
    ///
    /// ## Background File Processing
    /// ```ignore
    /// let handle = program.spawn_cancellable(|token| async move {
    ///     for file in large_file_list {
    ///         if token.is_cancelled() {
    ///             return Err("Cancelled");
    ///         }
    ///         process_file(file).await?;
    ///     }
    ///     Ok("All files processed")
    /// });
    /// ```
    ///
    /// ## Long Polling
    /// ```ignore
    /// let handle = program.spawn_cancellable(|token| async move {
    ///     loop {
    ///         tokio::select! {
    ///             _ = token.cancelled() => {
    ///                 break Ok("Polling cancelled");
    ///             }
    ///             result = poll_server() => {
    ///                 handle_result(result)?;
    ///             }
    ///         }
    ///     }
    /// });
    ///
    /// // Cancel when user navigates away
    /// if user_navigated_away {
    ///     handle.cancel().await;
    /// }
    /// ```
    pub fn spawn_cancellable<F, Fut, T>(&self, f: F) -> AsyncHandle<T>
    where
        F: FnOnce(tokio_util::sync::CancellationToken) -> Fut,
        Fut: std::future::Future<Output = T> + Send + 'static,
        T: Send + 'static,
    {
        use tokio_util::sync::CancellationToken;

        let cancel_token = CancellationToken::new();
        let token_clone = cancel_token.clone();

        let handle = self.command_executor.spawn(f(token_clone));

        AsyncHandle::new(handle, cancel_token)
    }

    /// Spawn a cancellable async operation that sends messages
    ///
    /// Similar to spawn_cancellable but specifically for operations that produce
    /// messages for the program.
    ///
    /// # Example
    /// ```ignore
    /// let handle = program.spawn_cancellable_cmd(|token, sender| async move {
    ///     while !token.is_cancelled() {
    ///         let data = fetch_data().await;
    ///         let _ = sender.send(Event::User(Msg::DataReceived(data)));
    ///         tokio::time::sleep(Duration::from_secs(1)).await;
    ///     }
    /// });
    /// ```
    pub fn spawn_cancellable_cmd<F, Fut>(&mut self, f: F) -> AsyncHandle<()>
    where
        F: FnOnce(tokio_util::sync::CancellationToken, mpsc::SyncSender<Event<M::Message>>) -> Fut,
        Fut: std::future::Future<Output = ()> + Send + 'static,
        M::Message: Send + 'static,
    {
        use tokio_util::sync::CancellationToken;

        // Ensure we have a message channel
        if self.message_tx.is_none() {
            self.init_async_bridge();
        }

        let sender = self
            .message_tx
            .as_ref()
            .expect("message_tx should be Some after init_async_bridge")
            .clone();
        let cancel_token = CancellationToken::new();
        let token_clone = cancel_token.clone();

        let handle = self.command_executor.spawn(f(token_clone, sender));

        AsyncHandle::new(handle, cancel_token)
    }

    /// Spawn a simple async task that produces a message
    ///
    /// This is a simplified version of spawn_cancellable for tasks that don't need
    /// cancellation support. The task runs to completion and sends its result.
    ///
    /// # Example
    /// ```ignore
    /// program.spawn(async {
    ///     let data = fetch_data().await;
    ///     Some(Msg::DataLoaded(data))
    /// });
    /// ```
    pub fn spawn<Fut>(&mut self, fut: Fut)
    where
        Fut: std::future::Future<Output = Option<M::Message>> + Send + 'static,
        M::Message: Send + 'static,
    {
        // Ensure we have a message channel
        if self.message_tx.is_none() {
            self.init_async_bridge();
        }

        let sender = self
            .message_tx
            .as_ref()
            .expect("message_tx should be Some after init_async_bridge")
            .clone();

        self.command_executor.spawn(async move {
            if let Some(msg) = fut.await {
                let _ = sender.send(Event::User(msg));
            }
        });
    }

    /// Subscribe to an interval timer with a simple callback
    ///
    /// This is a simplified API for the common case of periodic events.
    ///
    /// # Example
    /// ```ignore
    /// program.subscribe_interval(Duration::from_secs(1), || Msg::Tick);
    /// ```
    pub fn subscribe_interval<F>(&mut self, interval: Duration, mut callback: F) -> Subscription
    where
        F: FnMut() -> M::Message + Send + 'static,
        M::Message: Send + 'static,
    {
        use futures::stream::StreamExt;
        
        let stream = async_stream::stream! {
            let mut interval = tokio::time::interval(interval);
            loop {
                interval.tick().await;
                yield callback();
            }
        };
        
        self.subscribe(stream)
    }

    /// Subscribe to a stream with automatic error handling
    ///
    /// This helper automatically converts stream items and errors to messages.
    ///
    /// # Example
    /// ```ignore
    /// program.subscribe_with_error(
    ///     my_stream,
    ///     |item| Msg::Data(item),
    ///     |error| Msg::Error(error.to_string())
    /// );
    /// ```
    pub fn subscribe_with_error<S, T, E, F, G>(
        &mut self,
        stream: S,
        on_item: F,
        on_error: G,
    ) -> Subscription
    where
        S: futures::Stream<Item = std::result::Result<T, E>> + Send + 'static,
        F: Fn(T) -> M::Message + Send + 'static,
        G: Fn(E) -> M::Message + Send + 'static,
        M::Message: Send + 'static,
    {
        use futures::StreamExt;
        
        let mapped_stream = stream.map(move |result| match result {
            Ok(item) => on_item(item),
            Err(error) => on_error(error),
        });
        
        self.subscribe(mapped_stream)
    }

    /// Run the program with a timeout (useful for testing)
    ///
    /// The program will automatically exit after the specified duration.
    /// Returns Ok(()) if the timeout was reached or the program exited normally.
    pub fn run_with_timeout(self, timeout: Duration) -> Result<()> {
        let start = Instant::now();
        self.run_internal(Some(timeout), Some(start), None)
    }

    /// Run the program until a condition is met (useful for testing)
    ///
    /// The condition function is called after each update with the current model state.
    /// The program exits when the condition returns true.
    pub fn run_until<F>(self, condition: F) -> Result<()>
    where
        F: FnMut(&M) -> bool + 'static,
    {
        self.run_with_condition(Some(Box::new(condition)))
    }

    /// Run the program until it exits
    pub fn run(self) -> Result<()> {
        self.run_internal(None, None, None)
    }

    /// Run with a condition check
    fn run_with_condition(self, condition: Option<ConditionCheck<M>>) -> Result<()> {
        self.run_internal(None, None, condition)
    }

    /// Internal run implementation with optional timeout and condition
    fn run_internal(
        mut self,
        timeout: Option<Duration>,
        start_time: Option<Instant>,
        mut condition: Option<ConditionCheck<M>>,
    ) -> Result<()> {
        // Mark as running
        self.running.store(true, Ordering::SeqCst);

        let (crossterm_tx, crossterm_rx) = mpsc::sync_channel(100);

        // Use existing message channel if initialized, otherwise create new one
        let (message_tx, message_rx) = if let Some(rx) = self.message_rx.take() {
            // Channel was already initialized via init_async_bridge()
            let tx = self
                .message_tx
                .as_ref()
                .expect("message_tx should be Some when message_rx is Some")
                .clone();
            (tx, rx)
        } else {
            let (tx, rx) = mpsc::sync_channel(100);
            self.message_tx = Some(tx.clone());
            (tx, rx)
        };

        // Spawn input thread if not headless
        if !self.options.headless && !self.options.without_renderer {
            let running = Arc::clone(&self.running);
            let force_quit = Arc::clone(&self.force_quit);

            let input_thread = thread::spawn(move || loop {
                if !running.load(Ordering::SeqCst) || force_quit.load(Ordering::SeqCst) {
                    break;
                }

                if event::poll(Duration::from_millis(100)).unwrap_or(false) {
                    if let Ok(event) = event::read() {
                        let _ = crossterm_tx.send(event);
                    }
                }
            });
            self.input_thread = Some(input_thread);
        }

        // Run initial command with panic recovery
        let init_cmd = panic_recovery::safe_init(
            &mut self.model,
            self.options.panic_recovery_strategy,
        );
        if init_cmd.is_quit() {
            // If init returns quit due to panic recovery, exit early
            self.running.store(false, Ordering::SeqCst);
            self.terminal_manager.cleanup().map_err(Error::from)?;
            return Ok(());
        }
        if !init_cmd.is_noop() {
            self.command_executor.execute(init_cmd, message_tx.clone());
        }

        // Main event loop
        let tick_rate = Duration::from_millis(250);
        loop {
            if self.force_quit.load(Ordering::SeqCst) {
                break;
            }

            // Check timeout if specified
            if let (Some(timeout), Some(start)) = (timeout, start_time) {
                if start.elapsed() >= timeout {
                    break; // Timeout reached
                }
            }

            // Process events with shorter timeout to allow checking conditions
            let event_timeout = if timeout.is_some() {
                Duration::from_millis(10) // Check more frequently when timeout is set
            } else {
                tick_rate
            };
            let event = if self.options.headless {
                self.priority_processor
                    .process_events_headless(&message_rx, event_timeout)
            } else {
                self.priority_processor
                    .process_events(&message_rx, &crossterm_rx, event_timeout)
            };

            if let Some(event) = event {
                // Check for quit
                if matches!(event, Event::Quit) {
                    break;
                }

                // Apply filter if present
                let event = if let Some(ref filter) = self.filter {
                    filter(&self.model, event)
                } else {
                    Some(event)
                };

                // Update model with panic recovery
                if let Some(event) = event {
                    let cmd = panic_recovery::safe_update(
                        &mut self.model,
                        event,
                        self.options.panic_recovery_strategy,
                    );

                    // Check if command is quit
                    if cmd.is_quit() {
                        break;
                    }

                    // Execute the command if it's not a no-op
                    if !cmd.is_noop() {
                        self.command_executor.execute(cmd, message_tx.clone());
                    }
                }
            }

            // Check condition if specified
            if let Some(ref mut cond) = condition {
                if cond(&self.model) {
                    break; // Condition met
                }
            }

            // Render if needed and FPS allows
            if !self.options.without_renderer && self.fps_limiter.should_render() {
                // Capture the panic recovery flag
                let mut should_quit = false;
                
                self.terminal_manager
                    .draw(|f| {
                        let area = f.area();
                        should_quit = panic_recovery::safe_view(
                            &self.model,
                            f,
                            area,
                            self.options.panic_recovery_strategy,
                        );
                    })
                    .map_err(Error::from)?;
                
                if should_quit {
                    // View panic requested quit
                    break;
                }
                
                self.fps_limiter.mark_rendered();
            }
        }

        // Log final statistics before cleanup
        log::info!(
            "Program shutting down. Final stats: {}",
            self.event_stats_string()
        );

        // Cleanup
        self.running.store(false, Ordering::SeqCst);
        self.terminal_manager.cleanup().map_err(Error::from)?;

        Ok(())
    }
}

impl<M: Model> Drop for Program<M> {
    fn drop(&mut self) {
        let _ = self.terminal_manager.cleanup();

        // Stop the input thread
        self.running.store(false, Ordering::SeqCst);
        self.force_quit.store(true, Ordering::SeqCst);

        if let Some(thread) = self.input_thread.take() {
            let _ = thread.join();
        }
    }
}

#[cfg(test)]
mod tests {
    use super::*;

    #[test]
    fn test_program_options_all_methods() {
        let options = ProgramOptions::default()
            .with_mouse_mode(MouseMode::CellMotion)
            .with_alt_screen(true)
            .with_bracketed_paste(true)
            .with_focus_reporting(true)
            .with_fps(120)
            .headless()
            .without_signal_handler()
            .without_renderer();

        assert_eq!(options.mouse_mode, MouseMode::CellMotion);
        assert!(options.alt_screen);
        assert!(options.bracketed_paste);
        assert!(options.focus_reporting);
        assert_eq!(options.fps, 120);
        assert!(options.headless);
        assert!(!options.install_signal_handler);
        assert!(options.without_renderer);
    }

    #[test]
    fn test_mouse_mode_default() {
        assert_eq!(MouseMode::default(), MouseMode::None);
    }

    #[test]
    fn test_program_drop() {
        use hojicha_core::core::Cmd;

        struct TestModel;
        impl Model for TestModel {
            type Message = ();
            fn update(&mut self, _: Event<Self::Message>) -> Cmd<Self::Message> {
                Cmd::none()
            }
            fn view(&self, _: &mut ratatui::Frame, _: ratatui::layout::Rect) {}
        }

        let options = ProgramOptions::default().headless();
        {
            let _program = Program::with_options(TestModel, options).unwrap();
            // Program should clean up when dropped
        }
    }

    #[test]
    fn test_program_methods() {
        use hojicha_core::core::Cmd;

        struct TestModel;
        impl Model for TestModel {
            type Message = String;
            fn update(&mut self, _: Event<Self::Message>) -> Cmd<Self::Message> {
                Cmd::none()
            }
            fn view(&self, _: &mut ratatui::Frame, _: ratatui::layout::Rect) {}
        }

        let options = ProgramOptions::default().headless();
        let mut program = Program::with_options(TestModel, options).unwrap();

        // Test println and printf
        program.println("test");
        program.printf(format_args!("test {}", 42));

        // Test quit and kill
        program.quit();
        program.kill();

        // Test release and restore terminal
        let _ = program.release_terminal();
        let _ = program.restore_terminal();
    }

    #[test]
    fn test_program_with_filter() {
        use hojicha_core::core::Cmd;

        struct TestModel;
        impl Model for TestModel {
            type Message = i32;
            fn update(&mut self, _: Event<Self::Message>) -> Cmd<Self::Message> {
                Cmd::none()
            }
            fn view(&self, _: &mut ratatui::Frame, _: ratatui::layout::Rect) {}
        }

        let options = ProgramOptions::default().headless();
        let program = Program::with_options(TestModel, options).unwrap();

        let _filtered = program.with_filter(|_, event| match event {
            Event::User(n) if n > 5 => None,
            _ => Some(event),
        });
    }
}<|MERGE_RESOLUTION|>--- conflicted
+++ resolved
@@ -20,11 +20,8 @@
 // We'll gradually migrate the implementation to use the extracted components
 
 use crate::async_handle::AsyncHandle;
-<<<<<<< HEAD
+use crate::panic_recovery::{self, PanicRecoveryStrategy};
 use crate::resource_limits::ResourceLimits;
-=======
-use crate::panic_recovery::{self, PanicRecoveryStrategy};
->>>>>>> 3f11acb8
 use crate::subscription::Subscription;
 use crossterm::event::{self};
 use hojicha_core::core::Model;
@@ -78,13 +75,10 @@
     pub output: Option<Box<dyn Write + Send + Sync>>,
     /// Custom input reader
     pub input: Option<Box<dyn Read + Send + Sync>>,
-<<<<<<< HEAD
+    /// Panic recovery strategy for Model methods
+    pub panic_recovery_strategy: PanicRecoveryStrategy,
     /// Resource limits for async task execution
     pub resource_limits: ResourceLimits,
-=======
-    /// Panic recovery strategy for Model methods
-    pub panic_recovery_strategy: PanicRecoveryStrategy,
->>>>>>> 3f11acb8
 }
 
 impl ProgramOptions {
@@ -101,11 +95,8 @@
             without_renderer: false,
             output: None,
             input: None,
-<<<<<<< HEAD
+            panic_recovery_strategy: PanicRecoveryStrategy::default(),
             resource_limits: ResourceLimits::default(),
-=======
-            panic_recovery_strategy: PanicRecoveryStrategy::default(),
->>>>>>> 3f11acb8
         }
     }
 
